@define-color content_bg_color #343434;
@define-color sidebar_bg_color #303030;
@define-color toolbar_bg_color #3D3D3D;
@define-color lower_bar_bg_color #2D2D2D;

@define-color dialog_bg_color #313131;

@define-color room_list_bg_color #2A2A2A;
@define-color room_hover_color #323232;
@define-color room_selected_color #383838;

@define-color message_entry_color #343434;

@define-color widget_bg_color #3d3d3d;
@define-color widget_color #dadada;

@define-color error_color #d15c4f;

@define-color accent_color #8fa876;

@define-color subtitle_color #a0a0a0;

/* general styling */

* {
  all: unset;
}

viewport {
  background: @content_bg_color;
}

entry {
  background: @widget_bg_color;
  color: @widget_color;
  caret-color: currentColor;
  font-size: 15px;

  padding: 5px 8px;
  border-radius: 10px;

  transition: all 200ms cubic-bezier(0.25, 0.46, 0.45, 0.94);
}

entry:focus {
  background: shade(@widget_bg_color, 1.2);
}

entry selection, textview selection, label selection {
  color: #ffffff;
  background: @accent_color;
}

expander arrow {
  min-width: 16px;
  min-height: 16px;
  -gtk-icon-source: image(-gtk-recolor(url("feather/chevron-right.svg")));
}

expander arrow:checked {
  -gtk-icon-transform: rotate(90deg);
}

button {
  background: @widget_bg_color;
  color: @widget_color;

  padding: 5px 8px;
  border-radius: 10px;

  transition: all 200ms cubic-bezier(0.25, 0.46, 0.45, 0.94);
}

button:hover {
  background: shade(@widget_bg_color, 1.2);
}

button.flat {
  background: transparent;
}

button.flat:hover {
  background: @widget_bg_color;
}

list row {
  background: @sidebar_bg_color;
}

list row:hover {
  background: shade(@sidebar_bg_color, 1.1);
}

list row:selected {
  background: shade(@sidebar_bg_color, 1.3);
}

separator {
  background: shade(@sidebar_bg_color, 0.9);
  min-height: 2px;
}

@keyframes spin {
  to {
    -gtk-icon-transform: rotate(1turn);
  }
}

spinner {
  background-image: none;
  opacity: 0;
  -gtk-icon-source: -gtk-icontheme("process-working-symbolic");
}

spinner:checked {
  opacity: 1;
  animation: spin 0.5s linear infinite;
}

* {
  -GtkScrollbar-has-backward-stepper: false;
  -GtkScrollbar-has-forward-stepper: false;
}

scrollbar {
  transition: 300ms cubic-bezier(0.25, 0.46, 0.45, 0.94);
}
scrollbar slider {
  min-width: 6px;
  min-height: 6px;
  margin: -1px;
  border: 4px solid transparent;
  border-radius: 8px;
  background-clip: padding-box;
  background-color: @room_list_bg_color;
}
scrollbar slider:hover {
  background-color: shade(@room_list_bg_color, 1.1);
}
scrollbar slider:hover:active {
  background-color: shade(@room_list_bg_color, 1.1);
}

popover {
  background: @dialog_bg_color;
  padding: 10px;
  border-radius: 10px;
  box-shadow: 0 2px 6px 1px rgba(0, 0, 0, 0.35);
}

#dialog_bg {
  background-color: rgba(0, 0, 0, 0.4);
}

.dialog {
  background: @dialog_bg_color;
  min-width: 100px;
  min-height: 100px;
  padding: 20px;
  border-radius: 20px;
  box-shadow: 0 4px 8px 0 rgba(0, 0, 0, 0.5);
}

.dialog #title {
  font-size: 20px;
}

#dialog button, #dialog entry {
  padding: 8px;
  margin: 4px;
}

/* specific styling */

/*
  active screen
*/

#active #toolbar {
  background: @toolbar_bg_color;
  min-height: 30px;
}

#active #sidebar {
  padding-top: 4px;
  min-width: 260px;
}

#active #sidebar, #communities {
  background: @sidebar_bg_color;
}

#active #add_community_button {
  background: transparent;
  border-style: solid;
  border-color: @widget_bg_color;
  border-width: 3px;
  margin: 10px;
  padding: 6px;
  border-radius: 20px;
}

#active #add_community_button:hover {
  background: @widget_bg_color;
}

#active #sidebar_lower_bar {
  background: @lower_bar_bg_color;
}

#active #chat #chat_header {
  background: @sidebar_bg_color;
  min-height: 26px;
}

#active #chat #room_name {
  font-size: 15px;
  font-weight: 500;
  padding-left: 8px;
}

#active #chat #lower_bar {
  background: @lower_bar_bg_color;
}

#active #messages {
  background: @content_bg_color;
  padding: 6px;
}

#active #messages row, #active #message row:hover {
  background: @content_bg_color;
}

#active #message_entry {
  background: @message_entry_color;
  margin: 7px 4px;
  border-radius: 10px;
}

#active #message_entry.disabled {
  background: shade(@message_entry_color, 0.95);
  color: transparent;
}

#active #message_entry.disabled selection {
  color: transparent;
  background: transparent;
}

#active #message .embed {
  background: @sidebar_bg_color;
  min-width: 320px;
  padding: 6px;
  margin: 4px;
  border-radius: 10px;
}

#active #message #invite #community_header {
  padding: 4px;
}

#active #message #invite #label {
<<<<<<< HEAD
  color: #a0a0a0;
  font-size: 15px;
=======
  color: @subtitle_color;
  font-size: 12px;
>>>>>>> 4198ffb1
}

#active #message #invite #community_icon {
  min-width: 40px;
  min-height: 40px;

  background-image: url('icon.png');
  background-size: 40px;

  border-radius: 20px;
}

#active #message #invite #community_icon border {
  border-style: none;
}

#active #message #invite #community_name {
  color: #d0d0d0;
  font-size: 15px;
  font-weight: 600;
}

#active #message #invite #community_description {
<<<<<<< HEAD
  color: #a0a0a0;
  font-size: 15px;
=======
  color: @subtitle_color;
  font-size: 12px;
>>>>>>> 4198ffb1
  font-style: italic;
}

#active #message #invite #join_button {
  min-width: 60px;
  min-height: 10px;
  background: transparent;
  border-style: solid;
  border-color: @widget_bg_color;
  border-width: 3px;
  padding: 6px;
  border-radius: 20px;
}

#active #message #invite #join_button:hover {
  background: @widget_bg_color;
}

#active #message #opengraph #title {
  color: #d0d0d0;
  font-size: 15px;
  font-weight: 600;
}

#active #message #opengraph #description {
<<<<<<< HEAD
  color: #a0a0a0;
  font-size: 15px;
=======
  color: @subtitle_color;
  font-size: 12px;
>>>>>>> 4198ffb1
  font-style: italic;
}

.no_hover *:hover {
  background: inherit;
  transition: none;
}

#active #sidebar #community_expander {
  margin: 4px 0px;
}

#active #sidebar #community_expander arrow {
  -gtk-icon-source: none;
  min-width: 0px;
  min-height: 0px;
}

#active #sidebar #community_header {
  margin: 4px;
}

#active #sidebar #community_icon {
  min-width: 40px;
  min-height: 40px;

  background-image: url('icon.png');
  background-size: 40px;

  border-radius: 20px;
}

#active #sidebar #community_icon border {
  border-style: none;
}

#active #sidebar #community_header #community_name {
  color: #d0d0d0;
  font-size: 18px;
  font-weight: 600;
}

#active #sidebar #community_header #community_description_box {
<<<<<<< HEAD
  color: #a0a0a0;
  font-size: 14px;
=======
  color: @subtitle_color;
  font-size: 12px;
>>>>>>> 4198ffb1
  font-style: italic;
}

#active #sidebar #room_list {
  background: @room_list_bg_color;
  padding: 6px 0px;
  margin-top: 4px;
}

#active #sidebar #room_list row {
  background: @room_list_bg_color;
  border-radius: 6px;
  margin: 0px 4px;
  margin-left: 40px;
  margin-right: 10px;
}

#active #sidebar #room_list row:hover {
  background: shade(@room_list_bg_color, 1.1);
}

#active #sidebar #room_list row:selected {
  background: shade(@room_list_bg_color, 1.3);
}

#active #room_label {
  color: #d0d0d0;
  font-size: 15px;
  padding-left: 4px;
}

#active #room_icon {
  opacity: 0.5;
}

#community_menu button {
  padding: 6px;
  border-radius: 12px;
}

#community_menu button label {
  margin-left: 8px;
}

#active #message_group {
  padding: 7px;
}

#active #message_group #author_name {
  font-size: 18px;
  font-weight: 600;
  padding-left: 2px;
}

#active #message_group #timestamp {
  font-size: 13px;
  font-style: italic;
  color: grey;
  padding-left: 7px;
}

#active #message_group #author_icon {
  min-width: 45px;
  min-height: 45px;

  background-image: url('icon.png');
  background-size: 45px;

  border-radius: 25px;
}

#active #entry_list row {
  padding: 2px;
  border-radius: 6px;
}

#active #entry_list row:hover {
  background: shade(@content_bg_color, 0.9);
}

#active #message #message_text {
  color: #e0e0e0;
  font-size: 15px;
}

#active #message #message_text.pending {
  color: @subtitle_color;
}

#active #message #message_text.error {
  color: @error_color;
}

#active #toolbar #settings_button {
  background: @toolbar_bg_color;
  margin: 4px;
  padding: 4px;
  border-radius: 8px;
}

#active #toolbar #settings_button:hover {
  background: shade(@toolbar_bg_color, 1.2);
}

#add_community {
  min-width: 180px;
  min-height: 100px;
}

#add_community button {
  min-width: 80px;
  min-height: 40px;
  margin: 10px;
}

#create_community, #join_community, #invite_community, #create_room {
  min-width: 180px;
  min-height: 100px;
}

#create_community button, #create_community entry, #create_room button, #create_room entry {
  padding: 8px;
  margin: 4px;
}

#join_community button, #join_community entry {
  padding: 8px;
  margin: 4px;
}

#invite_community textview {
  background: @widget_bg_color;
  padding: 8px;
  border-radius: 8px;
  margin: 4px;
}

#error_dialog #description {
  color: @error_color;
}

/*
  login & register screen
*/

#login, #register {
  background: shade(@content_bg_color, 0.85);
}

#login frame, #register frame {
  background: @content_bg_color;
  min-width: 300px;
  min-height: 300px;
  padding: 40px;
  border-radius: 20px;
}

#login #title, #register #title {
  font-size: 20px;
}

#login #error_label, #register #error_label {
  color: @error_color;
  font-weight: 500;
}

#login .link, #register .link {
  color: #45a0d9;
  text-decoration-line: underline;
}

#login entry, #register entry {
  min-height: 26px;
}

#login button, #register button {
  min-height: 26px;
}

/*
  settings screen
*/

#settings #category_list {
  min-width: 228px;
  background: @sidebar_bg_color;
  padding: 16px;
}

#settings #category_list row {
  padding: 8px;
  border-radius: 10px;
}

#settings #category_list row label {
  padding-left: 4px;
  font-size: 18px;
}

#settings #log_out label {
  color: @error_color;
  font-weight: 600;
}

#settings #close label {
  font-weight: 600;
}

/*
  loading screen
*/

#loading label {
  font-size: 18px;
}

#loading spinner {
  min-width: 25px;
  min-height: 25px;
}

/*
  loading error screen
*/

#loading_error #title {
<<<<<<< HEAD
  font-size: 20px;
}

#loading_error #error_label {
  font-size: 15px;
=======
  font-size: 18px;
  font-weight: 500;
}

#loading_error #error_label {
  font-size: 16px;
>>>>>>> 4198ffb1
  color: @error_color;
  padding-bottom: 20px;
}

#loading_error button {
  min-height: 20px;
  padding: 8px;
  margin: 4px;
}

/*
  generic error screen
*/

#error_dialog #title {
  font-size: 18px;
  font-weight: 500;
}

#error_dialog #error_label {
  font-size: 16px;
  color: @error_color;
  padding-bottom: 20px;
}

#error_dialog #ok_button {
  min-height: 20px;
  padding: 8px;
  margin: 4px;
}

#error_dialog #flavour_text {
  font-size: 14px;
  font-style: italic;
  color: @subtitle_color;
}<|MERGE_RESOLUTION|>--- conflicted
+++ resolved
@@ -261,13 +261,8 @@
 }
 
 #active #message #invite #label {
-<<<<<<< HEAD
-  color: #a0a0a0;
-  font-size: 15px;
-=======
-  color: @subtitle_color;
-  font-size: 12px;
->>>>>>> 4198ffb1
+  color:@subtitle_color;
+  font-size: 15px;
 }
 
 #active #message #invite #community_icon {
@@ -291,13 +286,8 @@
 }
 
 #active #message #invite #community_description {
-<<<<<<< HEAD
-  color: #a0a0a0;
-  font-size: 15px;
-=======
   color: @subtitle_color;
-  font-size: 12px;
->>>>>>> 4198ffb1
+  font-size: 15px;
   font-style: italic;
 }
 
@@ -323,13 +313,8 @@
 }
 
 #active #message #opengraph #description {
-<<<<<<< HEAD
-  color: #a0a0a0;
-  font-size: 15px;
-=======
   color: @subtitle_color;
-  font-size: 12px;
->>>>>>> 4198ffb1
+  font-size: 15px;
   font-style: italic;
 }
 
@@ -373,13 +358,8 @@
 }
 
 #active #sidebar #community_header #community_description_box {
-<<<<<<< HEAD
-  color: #a0a0a0;
+  color: @subtitle_color;
   font-size: 14px;
-=======
-  color: @subtitle_color;
-  font-size: 12px;
->>>>>>> 4198ffb1
   font-style: italic;
 }
 
@@ -606,20 +586,12 @@
 */
 
 #loading_error #title {
-<<<<<<< HEAD
   font-size: 20px;
+  font-weight: 500;
 }
 
 #loading_error #error_label {
   font-size: 15px;
-=======
-  font-size: 18px;
-  font-weight: 500;
-}
-
-#loading_error #error_label {
-  font-size: 16px;
->>>>>>> 4198ffb1
   color: @error_color;
   padding-bottom: 20px;
 }
@@ -635,7 +607,7 @@
 */
 
 #error_dialog #title {
-  font-size: 18px;
+  font-size: 20px;
   font-weight: 500;
 }
 
