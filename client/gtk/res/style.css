--- conflicted
+++ resolved
@@ -321,12 +321,14 @@
 
 #active #message_entry {
   background: @message_entry_color;
+  color: shade(@widget_color, 0.7);
   margin: 7px 4px;
   border-radius: 10px;
 }
 
 #active #message_entry:focus {
   background: shade(@message_entry_color, 1.2);
+  color: @widget_color;
 }
 
 #active #message_entry.disabled {
@@ -637,13 +639,10 @@
   color: @error_color;
 }
 
-<<<<<<< HEAD
-=======
 #settings switch {
   margin-right: 10px;
 }
 
->>>>>>> 8c57405f
 #settings .setting_heading {
   font-weight: 600;
   font-size: 18px;
@@ -659,7 +658,6 @@
   padding: 10px;
 }
 
-<<<<<<< HEAD
 #settings .search_entry, #settings button {
   padding: 10px;
   margin: 7px;
@@ -694,10 +692,9 @@
   padding: 4px;
   min-height: 17px;
   min-width: 17px;
-  background-color: @lower_bar_bg_color;
-}
-
-=======
+  background-color: #2D2D2D;
+}
+
 #settings .setting_description {
   color: #d0d0d0;
 }
@@ -706,7 +703,6 @@
   font-size: 16px;
 }
 
->>>>>>> 8c57405f
 /* "Close" & "Log out" */
 #settings .leave_button {
   background: @sidebar_bg_color;
@@ -717,19 +713,24 @@
   background: shade(@sidebar_bg_color, 1.1);
 }
 
+/* "Close" & "Log out" */
+#settings .leave_button {
+  background: @sidebar_bg_color;
+  margin: 12px;
+}
+
+#settings .leave_button:hover {
+  background: shade(@sidebar_bg_color, 1.1);
+}
+
 #settings .button_label  {
   font-weight: 600;
-<<<<<<< HEAD
   font-size: 18px;
   padding: 8px;
-=======
-  font-size: 16px;
-  padding: 8px;
 }
 
 #settings #a11y {
   padding: 20px;
->>>>>>> 8c57405f
 }
 
 /*
