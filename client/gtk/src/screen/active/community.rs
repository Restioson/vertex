use gtk::prelude::*;

use lazy_static::lazy_static;

use crate::client;
use crate::connect::AsConnector;
<<<<<<< HEAD
use crate::{TryGetText, Glade};
=======
use crate::{Glade, };
>>>>>>> 8c57405f

use super::*;
use atk::{AtkObjectExt, RelationType, RelationSetExt};

#[derive(Clone)]
pub struct CommunityEntryWidget {
    pub widget: gtk::Box,
    pub room_list: gtk::ListBox,

    menu_button: gtk::Button,
}

impl CommunityEntryWidget {
    pub fn build(name: String, description: String) -> Self {
        lazy_static! {
            static ref GLADE: Glade = Glade::open("active/community_entry.glade").unwrap();
        }

        let builder: gtk::Builder = GLADE.builder();

        let community_entry: gtk::Box = builder.get_object("community_entry").unwrap();

        let community_expander: gtk::Expander = builder.get_object("community_expander").unwrap();

        let community_name: gtk::Label = builder.get_object("community_name").unwrap();
        community_name.set_text(&name);
        community_name.set_xalign(0.0);

        let community_description: gtk::Label = builder.get_object("community_description").unwrap();
        community_description.set_text(&description);
        community_description.set_xalign(0.0);

        let room_list: gtk::ListBox = builder.get_object("room_list").unwrap();

        let objs = (community_expander.get_accessible(), community_name.get_accessible(), community_description.get_accessible());
        if let (Some(exp), Some(name), Some(desc)) = objs {
            let relations = exp.ref_relation_set().expect("Error getting relations set");
            relations.add_relation_by_type(RelationType::LabelledBy, &name);
            relations.add_relation_by_type(RelationType::LabelledBy, &desc);
        }

        CommunityEntryWidget {
            widget: community_entry,
            room_list,
            menu_button: builder.get_object("menu_button").unwrap(),
        }
    }
}

impl client::CommunityEntryWidget<Ui> for CommunityEntryWidget {
    fn bind_events(&self, community_entry: &client::CommunityEntry<Ui>) {
        self.menu_button.connect_clicked(
            community_entry.connector()
                .do_sync(|community, button| {
                    let menu = build_menu(community);
                    menu.set_relative_to(Some(&button));
                    menu.show();

                    menu.connect_hide(|popover| {
                        // weird gtk behavior: if we don't do this, it messes with dialog rendering order
                        popover.set_relative_to::<gtk::Widget>(None);
                    });
                })
                .inhibit(true)
                .build_cloned_consumer()
        );
        self.room_list.connect_row_selected(
            community_entry.connector()
                .do_async(|community, (_, room): (gtk::ListBox, Option<gtk::ListBoxRow>)| async move {
                    if let Some(room) = room {
                        if let Some(selected_community) = community.client.selected_community().await {
                            if community.id != selected_community.id {
                                selected_community.widget.room_list.unselect_all();
                            }
                        }

                        let room = room.get_index() as usize;
                        match community.get_room(room).await {
                            Some(room) => community.client.select_room(room).await,
                            None => community.client.deselect_room().await,
                        }
                    }
                })
                .build_widget_and_option_consumer()
        );
    }

    fn add_room(&self, name: String) -> RoomEntryWidget {
        let widget = RoomEntryWidget::build(name);
        self.room_list.add(&widget.container);
        self.room_list.show_all();

        widget
    }
}

fn build_menu(community_entry: client::CommunityEntry<Ui>) -> gtk::Popover {
    lazy_static! {
        static ref GLADE: Glade = Glade::open("active/community_menu.glade").unwrap();
    }

    let builder: gtk::Builder = GLADE.builder();

    let menu: gtk::Popover = builder.get_object("community_menu").unwrap();
    let invite_button: gtk::Button = builder.get_object("invite_button").unwrap();
    let create_channel_button: gtk::Button = builder.get_object("create_channel_button").unwrap();
    let _settings_button: gtk::Button = builder.get_object("settings_button").unwrap();

    invite_button.connect_clicked(
        (menu.clone(), community_entry.clone()).connector()
            .do_async(move |(menu, community_entry), _| async move {
                menu.hide();

                match community_entry.create_invite(None).await {
                    Ok(invite) => dialog::show_invite_dialog(invite),
                    Err(err) => dialog::show_generic_error(&err),
                }
            })
            .build_cloned_consumer()
    );

    create_channel_button.connect_clicked(
        (menu.clone(), community_entry).connector()
            .do_sync(move |(menu, community_entry), _| {
                menu.hide();
                dialog::show_create_room(community_entry);
            })
            .build_cloned_consumer()
    );

    menu
}
<|MERGE_RESOLUTION|>--- conflicted
+++ resolved
@@ -4,11 +4,7 @@
 
 use crate::client;
 use crate::connect::AsConnector;
-<<<<<<< HEAD
-use crate::{TryGetText, Glade};
-=======
-use crate::{Glade, };
->>>>>>> 8c57405f
+use crate::Glade;
 
 use super::*;
 use atk::{AtkObjectExt, RelationType, RelationSetExt};
