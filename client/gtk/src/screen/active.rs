--- conflicted
+++ resolved
@@ -20,12 +20,8 @@
 use std::time::{Instant, Duration};
 use std::sync::RwLock;
 use std::rc::Rc;
-<<<<<<< HEAD
-use vertex::prelude::AuthError;
-=======
 use gdk::enums::key;
 use vertex::requests::AuthError;
->>>>>>> 7090179e
 
 mod community;
 mod dialog;
@@ -347,19 +343,11 @@
             println!("encountered error connecting client: {:?}", error);
 
             match error {
-<<<<<<< HEAD
-                Error::AuthErrorResponse(err) => {
-                    if err != AuthError::TokenInUse {
-                        token_store::forget_token();
-                    }
-=======
                 Error::AuthErrorResponse(e) => {
                     if e != AuthError::TokenInUse {
                         token_store::forget_token();
-                        println!("Forgetting token, e = {:?}", e);
-                    }
-
->>>>>>> 7090179e
+                    }
+
                     let screen = screen::login::build().await;
                     window::set_screen(&screen.main);
                 }
