--- conflicted
+++ resolved
@@ -37,114 +37,7 @@
     federation_server: Addr<FederationServer>,
     state: SessionState,
     heartbeat: Instant,
-<<<<<<< HEAD
-    session_id: SessionId,
-}
-
-impl ClientWsSession {
-    pub fn new(
-        client_server: Addr<ClientServer>,
-        federation_server: Addr<FederationServer>,
-    ) -> Self {
-        ClientWsSession {
-            client_server,
-            federation_server,
-            state: SessionState::WaitingForLogin,
-            heartbeat: Instant::now(),
-            session_id: SessionId(Uuid::new_v4()),
-        }
-    }
-}
-
-impl ClientWsSession {
-    fn user_id(&self) -> Option<UserId> {
-        self.state.user_id()
-    }
-
-    fn handle_message(&mut self, msg: ClientRequest, ctx: &mut WebsocketContext<Self>) {
-        let response = match msg {
-            ClientRequest::Login(login) => {
-                // Register with the server
-                self.client_server.do_send(Connect {
-                    session: ctx.address(),
-                    session_id: self.session_id,
-                    login: login.clone(),
-                });
-                self.state = SessionState::Ready(login.id);
-                Response::Success(Success::NoData)
-            }
-            _ => self.handle_authenticated_message(msg, ctx),
-        };
-
-        let binary: Bytes = ClientboundMessage::Response(response).into();
-        ctx.binary(binary);
-    }
-
-    fn handle_authenticated_message(
-        &mut self,
-        msg: ClientRequest,
-        _ctx: &mut WebsocketContext<Self>,
-    ) -> Response {
-        match self.state {
-            SessionState::WaitingForLogin => return Response::Error(ServerError::NotLoggedIn),
-            SessionState::Ready(id) => {
-                match msg {
-                    ClientRequest::SendMessage(msg) => {
-                        self.client_server.do_send(IdentifiedMessage {
-                            user_id: id,
-                            session_id: self.session_id,
-                            msg,
-                        });
-                    }
-                    ClientRequest::EditMessage(edit) => {
-                        self.client_server.do_send(IdentifiedMessage {
-                            user_id: id,
-                            session_id: self.session_id,
-                            msg: edit,
-                        });
-                    }
-                    ClientRequest::JoinRoom(room) => {
-                        // TODO check that it worked lol
-                        self.client_server.do_send(IdentifiedMessage {
-                            user_id: id,
-                            session_id: self.session_id,
-                            msg: Join { room },
-                        });
-                    }
-                    ClientRequest::CreateRoom => {
-                        let id = self
-                            .client_server
-                            .send(IdentifiedMessage {
-                                user_id: id,
-                                session_id: self.session_id,
-                                msg: CreateRoom,
-                            })
-                            .wait()
-                            .unwrap();
-                        return Response::Success(Success::Room(id));
-                    }
-                    _ => unimplemented!(),
-                }
-            }
-        }
-
-        Response::Success(Success::NoData)
-    }
-
-    fn start_heartbeat(&mut self, ctx: &mut WebsocketContext<Self>) {
-        ctx.run_interval(HEARTBEAT_TIMEOUT, |session, ctx| {
-            if Instant::now().duration_since(session.heartbeat) > HEARTBEAT_TIMEOUT {
-                session.client_server.do_send(Disconnect {
-                    session_id: session.session_id,
-                    user_id: session.user_id(),
-                });
-                ctx.stop();
-            }
-        });
-    }
-=======
     config: Data<Config>,
->>>>>>> b039f4f9
 }
 
 impl Actor for ClientWsSession {
@@ -188,7 +81,8 @@
                             Response::Error(ServerError::InvalidMessage),
                         ))
                         .unwrap();
-                        return ctx.binary(error);
+                        ctx.binary(error);
+                        return;
                     }
                 };
 
@@ -218,7 +112,7 @@
     type Result = ();
 
     fn handle(&mut self, _: LogoutThisSession, ctx: &mut WebsocketContext<Self>) {
-        ctx.binary(ServerMessage::SessionLoggedOut);
+        ctx.binary(ClientboundMessage::SessionLoggedOut);
         self.state = SessionState::WaitingForLogin;
     }
 }
@@ -258,19 +152,17 @@
     }
 
     /// Responds to a request with a future which will eventually resolve to the request response
-    fn respond<F>(&mut self, fut: F, request_id: RequestId, ctx: &mut WebsocketContext<Self>)
+    fn respond<F>(&mut self, fut: F, ctx: &mut WebsocketContext<Self>)
     where
-        F: ActorFuture<Item = RequestResponse, Error = MailboxError, Actor = Self> + 'static,
+        F: ActorFuture<Item = Response, Error = MailboxError, Actor = Self> + 'static,
     {
         fut.then(move |response, _act, ctx| {
-            let response = ServerMessage::Response {
-                response: if let Ok(r) = response {
+            let response = ClientboundMessage::Response(if let Ok(r) = response {
                     r
                 } else {
-                    RequestResponse::Error(ServerError::Internal)
+                    Response::Error(ServerError::Internal)
                 },
-                request_id,
-            };
+            );
 
             ctx.binary(response);
             fut::ok(())
@@ -281,21 +173,17 @@
     fn respond_error(
         &mut self,
         error: ServerError,
-        id: RequestId,
-        ctx: &mut WebsocketContext<Self>,
-    ) {
-        ctx.binary(ServerMessage::Response {
-            response: RequestResponse::Error(error),
-            request_id: id,
-        });
+        ctx: &mut WebsocketContext<Self>,
+    ) {
+        ctx.binary(ClientboundMessage::Response(Response::Error(error)));
     }
 
     fn handle_message(&mut self, req: ClientRequest, ctx: &mut WebsocketContext<Self>) {
-        match req.message {
-            ClientMessage::Login { device_id, token } => {
-                self.login(device_id, token, req.request_id, ctx)
-            }
-            ClientMessage::CreateToken {
+        match req {
+            ClientRequest::Login { device_id, token } => {
+                self.login(device_id, token, ctx)
+            }
+            ClientRequest::CreateToken {
                 username,
                 password,
                 device_name,
@@ -307,40 +195,37 @@
                 device_name,
                 expiration_date,
                 permission_flags,
-                req.request_id,
                 ctx,
             ),
-            ClientMessage::CreateUser {
+            ClientRequest::CreateUser {
                 username,
                 display_name,
                 password,
-            } => self.create_user(username, display_name, password, req.request_id, ctx),
-            ClientMessage::RefreshToken {
+            } => self.create_user(username, display_name, password, ctx),
+            ClientRequest::RefreshToken {
                 device_id,
                 username,
                 password,
-            } => self.refresh_token(device_id, username, password, req.request_id, ctx),
-            m => self.handle_authenticated_message(m, req.request_id, ctx),
+            } => self.refresh_token(device_id, username, password, ctx),
+            m => self.handle_authenticated_message(m, ctx),
         };
     }
 
     fn handle_authenticated_message(
         &mut self,
-        msg: ClientMessage,
-        request_id: RequestId,
+        msg: ClientRequest,
         ctx: &mut WebsocketContext<Self>,
     ) {
         match self.state {
             SessionState::WaitingForLogin => self.respond(
-                futures::future::ok(RequestResponse::Error(ServerError::NotLoggedIn))
+                futures::future::ok(Response::Error(ServerError::NotLoggedIn))
                     .into_actor(self),
-                request_id,
                 ctx,
             ),
             SessionState::Ready(user_id, device_id, perms) => match msg {
-                ClientMessage::SendMessage(msg) => {
+                ClientRequest::SendMessage(msg) => {
                     if !perms.has_perms(TokenPermissionFlags::SEND_MESSAGES) {
-                        self.respond_error(ServerError::AccessDenied, request_id, ctx);
+                        self.respond_error(ServerError::AccessDenied, ctx);
                         return;
                     }
 
@@ -349,18 +234,16 @@
                             .send(IdentifiedMessage {
                                 user_id,
                                 device_id,
-                                request_id,
                                 msg,
                             })
                             .into_actor(self),
-                        request_id,
                         ctx,
                     )
                 }
-                ClientMessage::EditMessage(edit) => {
+                ClientRequest::EditMessage(edit) => {
                     // TODO when history is implemented, narrow this down according to sender too
                     if !perms.has_perms(TokenPermissionFlags::EDIT_ANY_MESSAGES) {
-                        self.respond_error(ServerError::AccessDenied, request_id, ctx);
+                        self.respond_error(ServerError::AccessDenied, ctx);
                         return;
                     }
 
@@ -369,17 +252,15 @@
                             .send(IdentifiedMessage {
                                 user_id,
                                 device_id,
-                                request_id,
                                 msg: edit,
                             })
                             .into_actor(self),
-                        request_id,
                         ctx,
                     )
                 }
-                ClientMessage::JoinRoom(room) => {
+                ClientRequest::JoinRoom(room) => {
                     if !perms.has_perms(TokenPermissionFlags::JOIN_ROOMS) {
-                        self.respond_error(ServerError::AccessDenied, request_id, ctx);
+                        self.respond_error(ServerError::AccessDenied, ctx);
                         return;
                     }
 
@@ -388,17 +269,15 @@
                             .send(IdentifiedMessage {
                                 user_id,
                                 device_id,
-                                request_id,
                                 msg: Join { room },
                             })
                             .into_actor(self),
-                        request_id,
                         ctx,
                     )
                 }
-                ClientMessage::CreateRoom => {
+                ClientRequest::CreateRoom => {
                     if !perms.has_perms(TokenPermissionFlags::CREATE_ROOMS) {
-                        self.respond_error(ServerError::AccessDenied, request_id, ctx);
+                        self.respond_error(ServerError::AccessDenied, ctx);
                         return;
                     }
 
@@ -407,38 +286,36 @@
                             .send(IdentifiedMessage {
                                 user_id,
                                 device_id,
-                                request_id,
                                 msg: CreateRoom,
                             })
                             .into_actor(self),
-                        request_id,
                         ctx,
                     )
                 }
-                ClientMessage::RevokeToken {
+                ClientRequest::RevokeToken {
                     device_id: to_revoke,
                     password,
-                } => self.revoke_token(to_revoke, password, user_id, device_id, request_id, ctx),
-                ClientMessage::ChangeUsername { new_username } => {
+                } => self.revoke_token(to_revoke, password, user_id, device_id, ctx),
+                ClientRequest::ChangeUsername { new_username } => {
                     if !perms.has_perms(TokenPermissionFlags::CHANGE_USERNAME) {
-                        self.respond_error(ServerError::AccessDenied, request_id, ctx);
+                        self.respond_error(ServerError::AccessDenied, ctx);
                         return;
                     }
 
-                    self.change_username(new_username, user_id, request_id, ctx)
-                }
-                ClientMessage::ChangeDisplayName { new_display_name } => {
+                    self.change_username(new_username, user_id, ctx)
+                }
+                ClientRequest::ChangeDisplayName { new_display_name } => {
                     if !perms.has_perms(TokenPermissionFlags::CHANGE_DISPLAY_NAME) {
-                        self.respond_error(ServerError::AccessDenied, request_id, ctx);
+                        self.respond_error(ServerError::AccessDenied, ctx);
                         return;
                     }
 
-                    self.change_display_name(new_display_name, user_id, request_id, ctx)
-                }
-                ClientMessage::ChangePassword {
+                    self.change_display_name(new_display_name, user_id, ctx)
+                }
+                ClientRequest::ChangePassword {
                     old_password,
                     new_password,
-                } => self.change_password(old_password, new_password, user_id, request_id, ctx),
+                } => self.change_password(old_password, new_password, user_id, ctx),
                 _ => unreachable!(),
             },
         }
@@ -448,14 +325,11 @@
         &mut self,
         device_id: DeviceId,
         login_token: AuthToken,
-        request_id: RequestId,
         ctx: &mut WebsocketContext<Self>,
     ) {
         if self.logged_in() {
-            ctx.binary(ServerMessage::Response {
-                response: RequestResponse::Error(ServerError::AlreadyLoggedIn),
-                request_id,
-            })
+            ctx.binary(ClientboundMessage::Response(Response::Error(ServerError::AlreadyLoggedIn)));
+            return;
         }
 
         let fut = self
@@ -552,12 +426,12 @@
             .map(move |res, act, _ctx| match res {
                 Ok((user_id, device_id, perms)) => {
                     act.state = SessionState::Ready(user_id, device_id, perms);
-                    RequestResponse::user(user_id)
-                }
-                Err(e) => RequestResponse::Error(e),
+                    Response::user(user_id)
+                }
+                Err(e) => Response::Error(e),
             });
 
-        self.respond(fut, request_id, ctx)
+        self.respond(fut, ctx)
     }
 
     fn create_token(
@@ -567,7 +441,6 @@
         device_name: Option<String>,
         expiration_date: Option<DateTime<Utc>>,
         permission_flags: TokenPermissionFlags,
-        request_id: RequestId,
         ctx: &mut WebsocketContext<Self>,
     ) {
         let mut token_bytes: [u8; 32] = [0; 32]; // 256 bits
@@ -611,11 +484,11 @@
                 },
             )
             .map(move |res, _act, _ctx| match res {
-                Ok((device_id, token)) => RequestResponse::token(device_id, token),
-                Err(e) => RequestResponse::Error(e),
+                Ok((device_id, token)) => Response::token(device_id, token),
+                Err(e) => Response::Error(e),
             });
 
-        self.respond(fut, request_id, ctx)
+        self.respond(fut, ctx)
     }
 
     fn revoke_token(
@@ -624,7 +497,6 @@
         password: Option<String>,
         user_id: UserId,
         current_device_id: DeviceId,
-        request_id: RequestId,
         ctx: &mut WebsocketContext<Self>,
     ) {
         let fut = if to_revoke != current_device_id {
@@ -666,11 +538,11 @@
             Err(e) => fut::Either::B(fut::ok(Err(e))),
         })
         .map(|res, _act, _ctx| match res {
-            Ok(()) => RequestResponse::success(),
-            Err(e) => RequestResponse::Error(e),
+            Ok(()) => Response::success(),
+            Err(e) => Response::Error(e),
         });
 
-        self.respond(fut, request_id, ctx)
+        self.respond(fut, ctx)
     }
 
     fn refresh_token(
@@ -678,7 +550,6 @@
         to_refresh: DeviceId,
         username: String,
         password: String,
-        request_id: RequestId,
         ctx: &mut WebsocketContext<Self>,
     ) {
         let fut = self
@@ -698,11 +569,11 @@
                 Err(e) => fut::Either::B(fut::ok(Err(e))),
             })
             .map(|res, _act, _ctx| match res {
-                Ok(()) => RequestResponse::success(),
-                Err(e) => RequestResponse::Error(e),
+                Ok(()) => Response::success(),
+                Err(e) => Response::Error(e),
             });
 
-        self.respond(fut, request_id, ctx)
+        self.respond(fut, ctx)
     }
 
     fn create_user(
@@ -710,31 +581,24 @@
         username: String,
         display_name: String,
         password: String,
-        request_id: RequestId,
         ctx: &mut WebsocketContext<Self>,
     ) {
         if !auth::valid_password(&password, self.config.get_ref()) {
-            return ctx.binary(ServerMessage::Response {
-                response: RequestResponse::Error(ServerError::InvalidPassword),
-                request_id,
-            });
+            ctx.binary(ClientboundMessage::Response(Response::Error(ServerError::InvalidPassword)));
+            return;
         }
 
         let username = match auth::prepare_username(&username, self.config.get_ref()) {
             Ok(name) => name,
             Err(auth::TooShort) => {
-                return ctx.binary(ServerMessage::Response {
-                    response: RequestResponse::Error(ServerError::InvalidUsername),
-                    request_id,
-                })
+                ctx.binary(ClientboundMessage::Response(Response::Error(ServerError::InvalidUsername)));
+                return;
             }
         };
 
         if !auth::valid_display_name(&display_name, self.config.get_ref()) {
-            return ctx.binary(ServerMessage::Response {
-                response: RequestResponse::Error(ServerError::InvalidDisplayName),
-                request_id,
-            });
+            ctx.binary(ClientboundMessage::Response(Response::Error(ServerError::InvalidDisplayName)));
+            return;
         }
 
         let fut = auth::hash(password)
@@ -751,31 +615,28 @@
             .map(move |res, _act, _ctx| match res {
                 Ok((success, id)) => {
                     if success {
-                        RequestResponse::user(id)
+                        Response::user(id)
                     } else {
-                        RequestResponse::Error(ServerError::UsernameAlreadyExists)
-                    }
-                }
-                Err(e) => RequestResponse::Error(e),
+                        Response::Error(ServerError::UsernameAlreadyExists)
+                    }
+                }
+                Err(e) => Response::Error(e),
             });
 
-        self.respond(fut, request_id, ctx)
+        self.respond(fut, ctx)
     }
 
     fn change_username(
         &mut self,
         new_username: String,
         user_id: UserId,
-        request_id: RequestId,
         ctx: &mut WebsocketContext<Self>,
     ) {
         let new_username = match auth::prepare_username(&new_username, self.config.get_ref()) {
             Ok(name) => name,
             Err(auth::TooShort) => {
-                return ctx.binary(ServerMessage::Response {
-                    response: RequestResponse::Error(ServerError::InvalidUsername),
-                    request_id,
-                })
+                ctx.binary(ClientboundMessage::Response(Response::Error(ServerError::InvalidUsername)));
+                return;
             }
         };
 
@@ -789,29 +650,26 @@
             .map(move |res, _act, _ctx| match res {
                 Ok(success) => {
                     if success {
-                        RequestResponse::success()
+                        Response::success()
                     } else {
-                        RequestResponse::Error(ServerError::UsernameAlreadyExists)
-                    }
-                }
-                Err(e) => RequestResponse::Error(e),
+                        Response::Error(ServerError::UsernameAlreadyExists)
+                    }
+                }
+                Err(e) => Response::Error(e),
             });
 
-        self.respond(fut, request_id, ctx)
+        self.respond(fut, ctx)
     }
 
     fn change_display_name(
         &mut self,
         new_display_name: String,
         user_id: UserId,
-        request_id: RequestId,
         ctx: &mut WebsocketContext<Self>,
     ) {
         if !auth::valid_display_name(&new_display_name, self.config.get_ref()) {
-            return ctx.binary(ServerMessage::Response {
-                response: RequestResponse::Error(ServerError::InvalidDisplayName),
-                request_id,
-            });
+            ctx.binary(ClientboundMessage::Response(Response::Error(ServerError::InvalidDisplayName)));
+            return;
         }
 
         let fut = self
@@ -823,11 +681,11 @@
             .map(move |res| res.map(|_| ()))
             .into_actor(self)
             .map(move |res, _act, _ctx| match res {
-                Ok(_) => RequestResponse::success(),
-                Err(e) => RequestResponse::Error(e),
+                Ok(_) => Response::success(),
+                Err(e) => Response::Error(e),
             });
 
-        self.respond(fut, request_id, ctx)
+        self.respond(fut, ctx)
     }
 
     fn change_password(
@@ -835,14 +693,11 @@
         old_password: String,
         new_password: String,
         user_id: UserId,
-        request_id: RequestId,
         ctx: &mut WebsocketContext<Self>,
     ) {
         if !auth::valid_password(&new_password, self.config.get_ref()) {
-            return ctx.binary(ServerMessage::Response {
-                response: RequestResponse::Error(ServerError::InvalidPassword),
-                request_id,
-            });
+            ctx.binary(ClientboundMessage::Response(Response::Error(ServerError::InvalidPassword)));
+            return;
         }
 
         let fut = self
@@ -864,27 +719,27 @@
                             })
                             .map(move |res| res.map(|_| ()))
                             .map(|res| match res {
-                                Ok(_) => RequestResponse::success(),
-                                Err(e) => RequestResponse::Error(e),
+                                Ok(_) => Response::success(),
+                                Err(e) => Response::Error(e),
                             });
                         Either::A(fut)
                     }
-                    Err(e) => Either::B(future::ok(RequestResponse::Error(e))),
+                    Err(e) => Either::B(future::ok(Response::Error(e))),
                 };
 
                 fut.into_actor(act)
             })
             .and_then(move |res, act, _ctx| match res {
-                RequestResponse::Success(success) => fut::Either::A(
+                Response::Success(success) => fut::Either::A(
                     act.client_server
                         .send(LogoutUserSessions { user_id })
-                        .map(|_| RequestResponse::Success(success))
+                        .map(|_| Response::Success(success))
                         .into_actor(act),
                 ),
                 response => fut::Either::B(fut::ok(response)),
             });
 
-        self.respond(fut, request_id, ctx)
+        self.respond(fut, ctx)
     }
 
     fn verify_user_id_password(
